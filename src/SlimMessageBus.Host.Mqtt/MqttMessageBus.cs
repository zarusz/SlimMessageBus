﻿namespace SlimMessageBus.Host.Mqtt;

<<<<<<< HEAD
using System.Collections.Generic;
using System.Text.RegularExpressions;
using System.Threading;

=======
>>>>>>> 00062c28
using Microsoft.Extensions.DependencyInjection;

using MQTTnet.Extensions.ManagedClient;

public class MqttMessageBus : MessageBusBase<MqttMessageBusSettings>
{
    private readonly ILogger _logger;
    private IManagedMqttClient _mqttClient;

    public MqttMessageBus(MessageBusSettings settings, MqttMessageBusSettings providerSettings) : base(settings, providerSettings)
    {
        _logger = LoggerFactory.CreateLogger<MqttMessageBus>();

        OnBuildProvider();
    }

    protected override IMessageBusSettingsValidationService ValidationService => new MqttMessageBusSettingsValidationService(Settings, ProviderSettings);

    public bool IsConnected => _mqttClient?.IsConnected ?? false;

    protected override async Task OnStart()
    {
        await base.OnStart().ConfigureAwait(false);

        var clientOptions = ProviderSettings.ClientBuilder
            .Build();

        var managedClientOptions = ProviderSettings.ManagedClientBuilder
            .WithClientOptions(clientOptions)
            .Build();

        await _mqttClient.StartAsync(managedClientOptions).ConfigureAwait(false);
    }

    protected override async Task OnStop()
    {
        await base.OnStop().ConfigureAwait(false);

        if (_mqttClient != null)
        {
            await _mqttClient.StopAsync().ConfigureAwait(false);
        }
    }

    protected override async Task CreateConsumers()
    {
        _mqttClient = ProviderSettings.MqttFactory.CreateManagedMqttClient();
        _mqttClient.ApplicationMessageReceivedAsync += OnMessageReceivedAsync;

        void AddTopicConsumer(IEnumerable<AbstractConsumerSettings> consumerSettings, string topic, IMessageProcessor<MqttApplicationMessage> messageProcessor)
        {
            _logger.LogInformation("Creating consumer for {Path}", topic);
            var consumer = new MqttTopicConsumer(LoggerFactory.CreateLogger<MqttTopicConsumer>(), consumerSettings, interceptors: Settings.ServiceProvider.GetServices<IAbstractConsumerInterceptor>(), topic, messageProcessor);
            AddConsumer(consumer);
        }

        MessageProvider<MqttApplicationMessage> GetMessageProvider(string path)
            => SerializerProvider.GetSerializer(path).GetMessageProvider<byte[], MqttApplicationMessage>(t => t.PayloadSegment.Array);

        foreach (var (path, consumerSettings) in Settings.Consumers.GroupBy(x => x.Path).ToDictionary(x => x.Key, x => x.ToList()))
        {
            var processor = new MessageProcessor<MqttApplicationMessage>(
                consumerSettings,
                messageBus: this,
                messageProvider: GetMessageProvider(path),
                path: path,
                responseProducer: this,
                consumerErrorHandlerOpenGenericType: typeof(IMqttConsumerErrorHandler<>));

            AddTopicConsumer(consumerSettings, path, processor);
        }

        if (Settings.RequestResponse != null)
        {
            var path = Settings.RequestResponse.Path;

            var processor = new ResponseMessageProcessor<MqttApplicationMessage>(
                LoggerFactory,
                Settings.RequestResponse,
                messageProvider: GetMessageProvider(path),
                PendingRequestStore,
                TimeProvider);

            AddTopicConsumer([Settings.RequestResponse], path, processor);
        }

        var topics = Consumers.Cast<MqttTopicConsumer>().Select(x => new MqttTopicFilterBuilder().WithTopic(x.Path).Build()).ToList();
        await _mqttClient.SubscribeAsync(topics).ConfigureAwait(false);
    }

    protected override async Task DestroyConsumers()
    {
        await base.DestroyConsumers();

        if (_mqttClient != null)
        {
            _mqttClient.Dispose();
            _mqttClient = null;
        }
    }

    private static bool CheckTopic(string allowedTopic, string topic)
    {
        if (string.Equals(allowedTopic, topic))
            return true;
        var realTopicRegex = allowedTopic.Replace(@"/", @"\/").Replace("+", @"[a-zA-Z0-9 _.-]*").Replace("#", @"[a-zA-Z0-9 \/_#+.-]*");
        var regex = new Regex(realTopicRegex);
        return regex.IsMatch(topic);
    }

    private Task OnMessageReceivedAsync(MqttApplicationMessageReceivedEventArgs arg)
    {
        var consumer = Consumers.Cast<MqttTopicConsumer>().FirstOrDefault(x => CheckTopic(x.Path, arg.ApplicationMessage.Topic));
        if (consumer != null)
        {
            var headers = new Dictionary<string, object>();
            if (arg.ApplicationMessage.UserProperties != null)
            {
                foreach (var prop in arg.ApplicationMessage.UserProperties)
                {
                    headers[prop.Name] = prop.Value;
                }
            }
            return consumer.MessageProcessor.ProcessMessage(arg.ApplicationMessage, headers, cancellationToken: CancellationToken);
        }
        return Task.CompletedTask;
    }

    public override async Task ProduceToTransport(object message, Type messageType, string path, IDictionary<string, object> messageHeaders, IMessageBusTarget targetBus, CancellationToken cancellationToken)
    {
        try
        {
            OnProduceToTransport(message, messageType, path, messageHeaders);

            var transportMessage = new MqttApplicationMessage
            {
                Topic = path,
            };

            if (messageHeaders != null)
            {
                transportMessage.UserProperties = new List<MQTTnet.Packets.MqttUserProperty>(messageHeaders.Count);
                foreach (var header in messageHeaders)
                {
                    transportMessage.UserProperties.Add(new(header.Key, header.Value.ToString()));
                }
            }

            if (message != null)
            {
                transportMessage.PayloadSegment = new ArraySegment<byte>(SerializerProvider.GetSerializer(path).Serialize(messageType, messageHeaders, message, transportMessage));
            }

            try
            {
                var messageModifier = Settings.GetMessageModifier();
                messageModifier?.Invoke(message, transportMessage);

                if (messageType != null)
                {
                    var producerSettings = GetProducerSettings(messageType);
                    messageModifier = producerSettings.GetMessageModifier();
                    messageModifier?.Invoke(message, transportMessage);
                }
            }
            catch (Exception e)
            {
                _logger.LogWarning(e, "The configured message modifier failed for message type {MessageType} and message {Message}", messageType, message);
            }

            await _mqttClient.EnqueueAsync(transportMessage);
        }
        catch (Exception ex) when (ex is not ProducerMessageBusException && ex is not TaskCanceledException)
        {
            throw new ProducerMessageBusException(GetProducerErrorMessage(path, message, messageType, ex), ex);
        }
    }
}<|MERGE_RESOLUTION|>--- conflicted
+++ resolved
@@ -1,187 +1,182 @@
-﻿namespace SlimMessageBus.Host.Mqtt;
-
-<<<<<<< HEAD
-using System.Collections.Generic;
-using System.Text.RegularExpressions;
-using System.Threading;
-
-=======
->>>>>>> 00062c28
-using Microsoft.Extensions.DependencyInjection;
-
-using MQTTnet.Extensions.ManagedClient;
-
-public class MqttMessageBus : MessageBusBase<MqttMessageBusSettings>
-{
-    private readonly ILogger _logger;
-    private IManagedMqttClient _mqttClient;
-
-    public MqttMessageBus(MessageBusSettings settings, MqttMessageBusSettings providerSettings) : base(settings, providerSettings)
-    {
-        _logger = LoggerFactory.CreateLogger<MqttMessageBus>();
-
-        OnBuildProvider();
-    }
-
-    protected override IMessageBusSettingsValidationService ValidationService => new MqttMessageBusSettingsValidationService(Settings, ProviderSettings);
-
-    public bool IsConnected => _mqttClient?.IsConnected ?? false;
-
-    protected override async Task OnStart()
-    {
-        await base.OnStart().ConfigureAwait(false);
-
-        var clientOptions = ProviderSettings.ClientBuilder
-            .Build();
-
-        var managedClientOptions = ProviderSettings.ManagedClientBuilder
-            .WithClientOptions(clientOptions)
-            .Build();
-
-        await _mqttClient.StartAsync(managedClientOptions).ConfigureAwait(false);
-    }
-
-    protected override async Task OnStop()
-    {
-        await base.OnStop().ConfigureAwait(false);
-
-        if (_mqttClient != null)
-        {
-            await _mqttClient.StopAsync().ConfigureAwait(false);
-        }
-    }
-
-    protected override async Task CreateConsumers()
-    {
-        _mqttClient = ProviderSettings.MqttFactory.CreateManagedMqttClient();
-        _mqttClient.ApplicationMessageReceivedAsync += OnMessageReceivedAsync;
-
-        void AddTopicConsumer(IEnumerable<AbstractConsumerSettings> consumerSettings, string topic, IMessageProcessor<MqttApplicationMessage> messageProcessor)
-        {
-            _logger.LogInformation("Creating consumer for {Path}", topic);
-            var consumer = new MqttTopicConsumer(LoggerFactory.CreateLogger<MqttTopicConsumer>(), consumerSettings, interceptors: Settings.ServiceProvider.GetServices<IAbstractConsumerInterceptor>(), topic, messageProcessor);
-            AddConsumer(consumer);
-        }
-
-        MessageProvider<MqttApplicationMessage> GetMessageProvider(string path)
-            => SerializerProvider.GetSerializer(path).GetMessageProvider<byte[], MqttApplicationMessage>(t => t.PayloadSegment.Array);
-
-        foreach (var (path, consumerSettings) in Settings.Consumers.GroupBy(x => x.Path).ToDictionary(x => x.Key, x => x.ToList()))
-        {
-            var processor = new MessageProcessor<MqttApplicationMessage>(
-                consumerSettings,
-                messageBus: this,
-                messageProvider: GetMessageProvider(path),
-                path: path,
-                responseProducer: this,
-                consumerErrorHandlerOpenGenericType: typeof(IMqttConsumerErrorHandler<>));
-
-            AddTopicConsumer(consumerSettings, path, processor);
-        }
-
-        if (Settings.RequestResponse != null)
-        {
-            var path = Settings.RequestResponse.Path;
-
-            var processor = new ResponseMessageProcessor<MqttApplicationMessage>(
-                LoggerFactory,
-                Settings.RequestResponse,
-                messageProvider: GetMessageProvider(path),
-                PendingRequestStore,
-                TimeProvider);
-
-            AddTopicConsumer([Settings.RequestResponse], path, processor);
-        }
-
-        var topics = Consumers.Cast<MqttTopicConsumer>().Select(x => new MqttTopicFilterBuilder().WithTopic(x.Path).Build()).ToList();
-        await _mqttClient.SubscribeAsync(topics).ConfigureAwait(false);
-    }
-
-    protected override async Task DestroyConsumers()
-    {
-        await base.DestroyConsumers();
-
-        if (_mqttClient != null)
-        {
-            _mqttClient.Dispose();
-            _mqttClient = null;
-        }
-    }
-
-    private static bool CheckTopic(string allowedTopic, string topic)
-    {
-        if (string.Equals(allowedTopic, topic))
-            return true;
-        var realTopicRegex = allowedTopic.Replace(@"/", @"\/").Replace("+", @"[a-zA-Z0-9 _.-]*").Replace("#", @"[a-zA-Z0-9 \/_#+.-]*");
-        var regex = new Regex(realTopicRegex);
-        return regex.IsMatch(topic);
-    }
-
-    private Task OnMessageReceivedAsync(MqttApplicationMessageReceivedEventArgs arg)
-    {
-        var consumer = Consumers.Cast<MqttTopicConsumer>().FirstOrDefault(x => CheckTopic(x.Path, arg.ApplicationMessage.Topic));
-        if (consumer != null)
-        {
-            var headers = new Dictionary<string, object>();
-            if (arg.ApplicationMessage.UserProperties != null)
-            {
-                foreach (var prop in arg.ApplicationMessage.UserProperties)
-                {
-                    headers[prop.Name] = prop.Value;
-                }
-            }
-            return consumer.MessageProcessor.ProcessMessage(arg.ApplicationMessage, headers, cancellationToken: CancellationToken);
-        }
-        return Task.CompletedTask;
-    }
-
-    public override async Task ProduceToTransport(object message, Type messageType, string path, IDictionary<string, object> messageHeaders, IMessageBusTarget targetBus, CancellationToken cancellationToken)
-    {
-        try
-        {
-            OnProduceToTransport(message, messageType, path, messageHeaders);
-
-            var transportMessage = new MqttApplicationMessage
-            {
-                Topic = path,
-            };
-
-            if (messageHeaders != null)
-            {
-                transportMessage.UserProperties = new List<MQTTnet.Packets.MqttUserProperty>(messageHeaders.Count);
-                foreach (var header in messageHeaders)
-                {
-                    transportMessage.UserProperties.Add(new(header.Key, header.Value.ToString()));
-                }
-            }
-
-            if (message != null)
-            {
-                transportMessage.PayloadSegment = new ArraySegment<byte>(SerializerProvider.GetSerializer(path).Serialize(messageType, messageHeaders, message, transportMessage));
-            }
-
-            try
-            {
-                var messageModifier = Settings.GetMessageModifier();
-                messageModifier?.Invoke(message, transportMessage);
-
-                if (messageType != null)
-                {
-                    var producerSettings = GetProducerSettings(messageType);
-                    messageModifier = producerSettings.GetMessageModifier();
-                    messageModifier?.Invoke(message, transportMessage);
-                }
-            }
-            catch (Exception e)
-            {
-                _logger.LogWarning(e, "The configured message modifier failed for message type {MessageType} and message {Message}", messageType, message);
-            }
-
-            await _mqttClient.EnqueueAsync(transportMessage);
-        }
-        catch (Exception ex) when (ex is not ProducerMessageBusException && ex is not TaskCanceledException)
-        {
-            throw new ProducerMessageBusException(GetProducerErrorMessage(path, message, messageType, ex), ex);
-        }
-    }
+using System.Collections.Generic;
+using System.Text.RegularExpressions;
+using System.Threading;
+using Microsoft.Extensions.DependencyInjection;
+using MQTTnet.Extensions.ManagedClient;
+
+namespace SlimMessageBus.Host.Mqtt;
+
+public class MqttMessageBus : MessageBusBase<MqttMessageBusSettings>
+{
+    private readonly ILogger _logger;
+    private IManagedMqttClient _mqttClient;
+
+    public MqttMessageBus(MessageBusSettings settings, MqttMessageBusSettings providerSettings) : base(settings, providerSettings)
+    {
+        _logger = LoggerFactory.CreateLogger<MqttMessageBus>();
+
+        OnBuildProvider();
+    }
+
+    protected override IMessageBusSettingsValidationService ValidationService => new MqttMessageBusSettingsValidationService(Settings, ProviderSettings);
+
+    public bool IsConnected => _mqttClient?.IsConnected ?? false;
+
+    protected override async Task OnStart()
+    {
+        await base.OnStart().ConfigureAwait(false);
+
+        var clientOptions = ProviderSettings.ClientBuilder
+            .Build();
+
+        var managedClientOptions = ProviderSettings.ManagedClientBuilder
+            .WithClientOptions(clientOptions)
+            .Build();
+
+        await _mqttClient.StartAsync(managedClientOptions).ConfigureAwait(false);
+    }
+
+    protected override async Task OnStop()
+    {
+        await base.OnStop().ConfigureAwait(false);
+
+        if (_mqttClient != null)
+        {
+            await _mqttClient.StopAsync().ConfigureAwait(false);
+        }
+    }
+
+    protected override async Task CreateConsumers()
+    {
+        _mqttClient = ProviderSettings.MqttFactory.CreateManagedMqttClient();
+        _mqttClient.ApplicationMessageReceivedAsync += OnMessageReceivedAsync;
+
+        void AddTopicConsumer(IEnumerable<AbstractConsumerSettings> consumerSettings, string topic, IMessageProcessor<MqttApplicationMessage> messageProcessor)
+        {
+            _logger.LogInformation("Creating consumer for {Path}", topic);
+            var consumer = new MqttTopicConsumer(LoggerFactory.CreateLogger<MqttTopicConsumer>(), consumerSettings, interceptors: Settings.ServiceProvider.GetServices<IAbstractConsumerInterceptor>(), topic, messageProcessor);
+            AddConsumer(consumer);
+        }
+
+        MessageProvider<MqttApplicationMessage> GetMessageProvider(string path)
+            => SerializerProvider.GetSerializer(path).GetMessageProvider<byte[], MqttApplicationMessage>(t => t.PayloadSegment.Array);
+
+        foreach (var (path, consumerSettings) in Settings.Consumers.GroupBy(x => x.Path).ToDictionary(x => x.Key, x => x.ToList()))
+        {
+            var processor = new MessageProcessor<MqttApplicationMessage>(
+                consumerSettings,
+                messageBus: this,
+                messageProvider: GetMessageProvider(path),
+                path: path,
+                responseProducer: this,
+                consumerErrorHandlerOpenGenericType: typeof(IMqttConsumerErrorHandler<>));
+
+            AddTopicConsumer(consumerSettings, path, processor);
+        }
+
+        if (Settings.RequestResponse != null)
+        {
+            var path = Settings.RequestResponse.Path;
+
+            var processor = new ResponseMessageProcessor<MqttApplicationMessage>(
+                LoggerFactory,
+                Settings.RequestResponse,
+                messageProvider: GetMessageProvider(path),
+                PendingRequestStore,
+                TimeProvider);
+
+            AddTopicConsumer([Settings.RequestResponse], path, processor);
+        }
+
+        var topics = Consumers.Cast<MqttTopicConsumer>().Select(x => new MqttTopicFilterBuilder().WithTopic(x.Path).Build()).ToList();
+        await _mqttClient.SubscribeAsync(topics).ConfigureAwait(false);
+    }
+
+    protected override async Task DestroyConsumers()
+    {
+        await base.DestroyConsumers();
+
+        if (_mqttClient != null)
+        {
+            _mqttClient.Dispose();
+            _mqttClient = null;
+        }
+    }
+
+    private static bool CheckTopic(string allowedTopic, string topic)
+    {
+        if (string.Equals(allowedTopic, topic))
+            return true;
+        var realTopicRegex = allowedTopic.Replace(@"/", @"\/").Replace("+", @"[a-zA-Z0-9 _.-]*").Replace("#", @"[a-zA-Z0-9 \/_#+.-]*");
+        var regex = new Regex(realTopicRegex);
+        return regex.IsMatch(topic);
+    }
+
+    private Task OnMessageReceivedAsync(MqttApplicationMessageReceivedEventArgs arg)
+    {
+        var consumer = Consumers.Cast<MqttTopicConsumer>().FirstOrDefault(x => CheckTopic(x.Path, arg.ApplicationMessage.Topic));
+        if (consumer != null)
+        {
+            var headers = new Dictionary<string, object>();
+            if (arg.ApplicationMessage.UserProperties != null)
+            {
+                foreach (var prop in arg.ApplicationMessage.UserProperties)
+                {
+                    headers[prop.Name] = prop.Value;
+                }
+            }
+            return consumer.MessageProcessor.ProcessMessage(arg.ApplicationMessage, headers, cancellationToken: CancellationToken);
+        }
+        return Task.CompletedTask;
+    }
+
+    public override async Task ProduceToTransport(object message, Type messageType, string path, IDictionary<string, object> messageHeaders, IMessageBusTarget targetBus, CancellationToken cancellationToken)
+    {
+        try
+        {
+            OnProduceToTransport(message, messageType, path, messageHeaders);
+
+            var transportMessage = new MqttApplicationMessage
+            {
+                Topic = path,
+            };
+
+            if (messageHeaders != null)
+            {
+                transportMessage.UserProperties = new List<MQTTnet.Packets.MqttUserProperty>(messageHeaders.Count);
+                foreach (var header in messageHeaders)
+                {
+                    transportMessage.UserProperties.Add(new(header.Key, header.Value.ToString()));
+                }
+            }
+
+            if (message != null)
+            {
+                transportMessage.PayloadSegment = new ArraySegment<byte>(SerializerProvider.GetSerializer(path).Serialize(messageType, messageHeaders, message, transportMessage));
+            }
+
+            try
+            {
+                var messageModifier = Settings.GetMessageModifier();
+                messageModifier?.Invoke(message, transportMessage);
+
+                if (messageType != null)
+                {
+                    var producerSettings = GetProducerSettings(messageType);
+                    messageModifier = producerSettings.GetMessageModifier();
+                    messageModifier?.Invoke(message, transportMessage);
+                }
+            }
+            catch (Exception e)
+            {
+                _logger.LogWarning(e, "The configured message modifier failed for message type {MessageType} and message {Message}", messageType, message);
+            }
+
+            await _mqttClient.EnqueueAsync(transportMessage);
+        }
+        catch (Exception ex) when (ex is not ProducerMessageBusException && ex is not TaskCanceledException)
+        {
+            throw new ProducerMessageBusException(GetProducerErrorMessage(path, message, messageType, ex), ex);
+        }
+    }
 }