--- conflicted
+++ resolved
@@ -1,178 +1,161 @@
-﻿namespace SlimMessageBus.Host.RabbitMQ;
-
-public interface IRabbitMqConsumer
-{
-    string QueueName { get; }
-    void ConfirmMessage(BasicDeliverEventArgs transportMessage, RabbitMqMessageConfirmOptions option, IDictionary<string, object> properties, bool warnIfAlreadyConfirmed = false);
-}
-
-public class RabbitMqConsumer : AbstractRabbitMqConsumer, IRabbitMqConsumer
-{
-    public static readonly string ContextProperty_MessageConfirmed = "RabbitMq_MessageConfirmed";
-
-    private readonly RabbitMqMessageAcknowledgementMode _acknowledgementMode;
-    private readonly IMessageProcessor<BasicDeliverEventArgs> _messageProcessor;
-    private readonly IDictionary<string, IMessageProcessor<BasicDeliverEventArgs>> _messageProcessorByRoutingKey;
-
-    protected override RabbitMqMessageAcknowledgementMode AcknowledgementMode => _acknowledgementMode;
-
-<<<<<<< HEAD
-    public RabbitMqConsumer(
-        ILoggerFactory loggerFactory,
-        IRabbitMqChannel channel,
-        string queueName,
-        IList<ConsumerSettings> consumers,
-        IMessageSerializer serializer,
-        MessageBusBase messageBus,
-        MessageProvider<BasicDeliverEventArgs> messageProvider,
-        IHeaderValueConverter headerValueConverter)
-        : base(loggerFactory.CreateLogger<RabbitMqConsumer>(), channel, queueName, headerValueConverter)
-    {
-        _acknowledgementMode = consumers.Select(x => x.GetOrDefault<RabbitMqMessageAcknowledgementMode?>(RabbitMqProperties.MessageAcknowledgementMode, messageBus.Settings)).FirstOrDefault(x => x != null)
-            ?? RabbitMqMessageAcknowledgementMode.ConfirmAfterMessageProcessingWhenNoManualConfirmMade; // be default choose the safer acknowledgement mode
-        _messageProcessor = new MessageProcessor<BasicDeliverEventArgs>(
-            consumers,
-            messageBus,
-            path: queueName,
-            responseProducer: messageBus,
-            messageProvider: messageProvider,
-            consumerContextInitializer: InitializeConsumerContext,
-            consumerErrorHandlerOpenGenericType: typeof(IRabbitMqConsumerErrorHandler<>));
-=======
-    public RabbitMqConsumer(ILoggerFactory loggerFactory, IRabbitMqChannel channel, string queueName, IList<ConsumerSettings> consumers, IMessageSerializer serializer, MessageBusBase messageBus, IHeaderValueConverter headerValueConverter)
-        : base(loggerFactory.CreateLogger<RabbitMqConsumer>(), channel, queueName: queueName, headerValueConverter)
-    {
-        _acknowledgementMode = consumers.Select(x => x.GetOrDefault<RabbitMqMessageAcknowledgementMode?>(RabbitMqProperties.MessageAcknowledgementMode, messageBus.Settings)).FirstOrDefault(x => x != null)
-            ?? RabbitMqMessageAcknowledgementMode.ConfirmAfterMessageProcessingWhenNoManualConfirmMade; // be default choose the safer acknowledgement mode
-
-        IMessageProcessor<BasicDeliverEventArgs> CreateMessageProcessor(IEnumerable<ConsumerSettings> consumers)
-        {
-            IMessageProcessor<BasicDeliverEventArgs> messageProcessor = new MessageProcessor<BasicDeliverEventArgs>(
-                consumers,
-                messageBus,
-                path: queueName,
-                responseProducer: messageBus,
-                messageProvider: (messageType, m) => serializer.Deserialize(messageType, m.Body.ToArray()),
-                consumerContextInitializer: InitializeConsumerContext,
-                consumerErrorHandlerOpenGenericType: typeof(IRabbitMqConsumerErrorHandler<>));
-
-            messageProcessor = new RabbitMqAutoAcknowledgeMessageProcessor(messageProcessor, Logger, _acknowledgementMode, this);
-
-            // pick the maximum number of instances
-            var instances = consumers.Max(x => x.Instances);
-            // For a given rabbit channel, there is only 1 task that dispatches messages. We want to be be able to let each SMB consume process within its own task (1 or more)
-            messageProcessor = new ConcurrentMessageProcessorDecorator<BasicDeliverEventArgs>(instances, loggerFactory, messageProcessor);
-
-            return messageProcessor;
-        }
-
-        _messageProcessorByRoutingKey = consumers
-            .GroupBy(x => x.GetBindingRoutingKey() ?? string.Empty)
-            .ToDictionary(x => x.Key, CreateMessageProcessor);
-
-        _messageProcessor = _messageProcessorByRoutingKey.Count == 1 && _messageProcessorByRoutingKey.TryGetValue(string.Empty, out var value)
-            ? value : null;
-    }
-
-    protected override async Task OnStop()
-    {
-        try
-        {
-            // Wait max 5 seconds for all background processing tasks to complete
-            using var taskCancellationSource = new CancellationTokenSource(TimeSpan.FromSeconds(5));
-            var backgrounProcessingTasks = _messageProcessorByRoutingKey.Values
-                .OfType<ConcurrentMessageProcessorDecorator<BasicDeliverEventArgs>>()
-                .Select(x => x.WaitAll(taskCancellationSource.Token));
-
-            await Task.WhenAll(backgrounProcessingTasks);
-        }
-        catch (Exception e)
-        {
-            Logger.LogError(e, "Error occurred while waiting for background processing tasks to complete");
-        }
-
-        await base.OnStop();
->>>>>>> fe780ad7
-    }
-
-    private void InitializeConsumerContext(BasicDeliverEventArgs transportMessage, ConsumerContext consumerContext)
-    {
-        if (_acknowledgementMode == RabbitMqMessageAcknowledgementMode.AckAutomaticByRabbit)
-        {
-            // mark the message has already been confirmed when in automatic acknowledgment
-            consumerContext.Properties[ContextProperty_MessageConfirmed] = true;
-        }
-
-        // provide transport message
-        consumerContext.SetTransportMessage(transportMessage);
-        // provide methods to confirm message
-        consumerContext.SetConfirmAction(option => ConfirmMessage(transportMessage, option, consumerContext.Properties, warnIfAlreadyConfirmed: true));
-    }
-
-    public void ConfirmMessage(BasicDeliverEventArgs transportMessage, RabbitMqMessageConfirmOptions option, IDictionary<string, object> properties, bool warnIfAlreadyConfirmed = false)
-    {
-        if (properties.TryGetValue(ContextProperty_MessageConfirmed, out var confirmed) && confirmed is true)
-        {
-            // Note: We want to makes sure the 1st message confirmation is handled
-            if (warnIfAlreadyConfirmed)
-            {
-                Logger.LogWarning("Exchange {Exchange} - Queue {Queue}: The message (delivery tag {MessageDeliveryTag}) was already confirmed, subsequent message confirmation will have no effect", transportMessage.Exchange, QueueName, transportMessage.DeliveryTag);
-            }
-            return;
-        }
-
-        if ((option & RabbitMqMessageConfirmOptions.Ack) != 0)
-        {
-            AckMessage(transportMessage);
-            confirmed = true;
-        }
-        else if ((option & RabbitMqMessageConfirmOptions.Nack) != 0)
-        {
-            NackMessage(transportMessage, requeue: (option & RabbitMqMessageConfirmOptions.Requeue) != 0);
-            confirmed = true;
-        }
-
-        if (confirmed != null)
-        {
-            // mark the message has already been confirmed
-            properties[ContextProperty_MessageConfirmed] = confirmed;
-        }
-    }
-
-    protected override async Task<Exception> OnMessageReceived(Dictionary<string, object> messageHeaders, BasicDeliverEventArgs transportMessage)
-    {
-        var consumerContextProperties = new Dictionary<string, object>();
-
-        if (_acknowledgementMode == RabbitMqMessageAcknowledgementMode.AckMessageBeforeProcessing)
-        {
-            // Acknowledge before processing
-            ConfirmMessage(transportMessage, RabbitMqMessageConfirmOptions.Ack, consumerContextProperties);
-        }
-
-        var messageProcessor = _messageProcessor;
-        if (messageProcessor != null || _messageProcessorByRoutingKey.TryGetValue(transportMessage.RoutingKey, out messageProcessor))
-        {
-            await messageProcessor.ProcessMessage(transportMessage, messageHeaders: messageHeaders, consumerContextProperties: consumerContextProperties, cancellationToken: CancellationToken);
-        }
-        else
-        {
-            Logger.LogDebug("Exchange {Exchange} - Queue {Queue}: No message processor found for routing key {RoutingKey}", transportMessage.Exchange, QueueName, transportMessage.RoutingKey);
-        }
-
-        // error handling happens in the message processor
-        return null;
-    }
-
-    protected override async ValueTask DisposeAsyncCore()
-    {
-        await base.DisposeAsyncCore();
-
-        foreach (var messageProcessor in _messageProcessorByRoutingKey.Values)
-        {
-            if (messageProcessor is IDisposable disposable)
-            {
-                disposable.Dispose();
-            }
-        }
-    }
-}
+﻿namespace SlimMessageBus.Host.RabbitMQ;
+
+public interface IRabbitMqConsumer
+{
+    string QueueName { get; }
+    void ConfirmMessage(BasicDeliverEventArgs transportMessage, RabbitMqMessageConfirmOptions option, IDictionary<string, object> properties, bool warnIfAlreadyConfirmed = false);
+}
+
+public class RabbitMqConsumer : AbstractRabbitMqConsumer, IRabbitMqConsumer
+{
+    public static readonly string ContextProperty_MessageConfirmed = "RabbitMq_MessageConfirmed";
+
+    private readonly RabbitMqMessageAcknowledgementMode _acknowledgementMode;
+    private readonly IMessageProcessor<BasicDeliverEventArgs> _messageProcessor;
+    private readonly IDictionary<string, IMessageProcessor<BasicDeliverEventArgs>> _messageProcessorByRoutingKey;
+
+    protected override RabbitMqMessageAcknowledgementMode AcknowledgementMode => _acknowledgementMode;
+
+    public RabbitMqConsumer(
+        ILoggerFactory loggerFactory,
+        IRabbitMqChannel channel,
+        string queueName,
+        IList<ConsumerSettings> consumers,
+        MessageBusBase messageBus,
+        MessageProvider<BasicDeliverEventArgs> messageProvider,
+        IHeaderValueConverter headerValueConverter)
+        : base(loggerFactory.CreateLogger<RabbitMqConsumer>(), channel, queueName, headerValueConverter)
+    {
+        _acknowledgementMode = consumers.Select(x => x.GetOrDefault<RabbitMqMessageAcknowledgementMode?>(RabbitMqProperties.MessageAcknowledgementMode, messageBus.Settings)).FirstOrDefault(x => x != null)
+            ?? RabbitMqMessageAcknowledgementMode.ConfirmAfterMessageProcessingWhenNoManualConfirmMade; // be default choose the safer acknowledgement mode
+
+        IMessageProcessor<BasicDeliverEventArgs> CreateMessageProcessor(IEnumerable<ConsumerSettings> consumers)
+        {
+            IMessageProcessor<BasicDeliverEventArgs> messageProcessor = new MessageProcessor<BasicDeliverEventArgs>(
+                consumers,
+                messageBus,
+                path: queueName,
+                responseProducer: messageBus,
+            messageProvider: messageProvider,
+                consumerContextInitializer: InitializeConsumerContext,
+                consumerErrorHandlerOpenGenericType: typeof(IRabbitMqConsumerErrorHandler<>));
+
+            messageProcessor = new RabbitMqAutoAcknowledgeMessageProcessor(messageProcessor, Logger, _acknowledgementMode, this);
+
+            // pick the maximum number of instances
+            var instances = consumers.Max(x => x.Instances);
+            // For a given rabbit channel, there is only 1 task that dispatches messages. We want to be be able to let each SMB consume process within its own task (1 or more)
+            messageProcessor = new ConcurrentMessageProcessorDecorator<BasicDeliverEventArgs>(instances, loggerFactory, messageProcessor);
+
+            return messageProcessor;
+        }
+
+        _messageProcessorByRoutingKey = consumers
+            .GroupBy(x => x.GetBindingRoutingKey() ?? string.Empty)
+            .ToDictionary(x => x.Key, CreateMessageProcessor);
+
+        _messageProcessor = _messageProcessorByRoutingKey.Count == 1 && _messageProcessorByRoutingKey.TryGetValue(string.Empty, out var value)
+            ? value : null;
+    }
+
+    protected override async Task OnStop()
+    {
+        try
+        {
+            // Wait max 5 seconds for all background processing tasks to complete
+            using var taskCancellationSource = new CancellationTokenSource(TimeSpan.FromSeconds(5));
+            var backgrounProcessingTasks = _messageProcessorByRoutingKey.Values
+                .OfType<ConcurrentMessageProcessorDecorator<BasicDeliverEventArgs>>()
+                .Select(x => x.WaitAll(taskCancellationSource.Token));
+
+            await Task.WhenAll(backgrounProcessingTasks);
+        }
+        catch (Exception e)
+        {
+            Logger.LogError(e, "Error occurred while waiting for background processing tasks to complete");
+        }
+
+        await base.OnStop();
+    }
+
+    private void InitializeConsumerContext(BasicDeliverEventArgs transportMessage, ConsumerContext consumerContext)
+    {
+        if (_acknowledgementMode == RabbitMqMessageAcknowledgementMode.AckAutomaticByRabbit)
+        {
+            // mark the message has already been confirmed when in automatic acknowledgment
+            consumerContext.Properties[ContextProperty_MessageConfirmed] = true;
+        }
+
+        // provide transport message
+        consumerContext.SetTransportMessage(transportMessage);
+        // provide methods to confirm message
+        consumerContext.SetConfirmAction(option => ConfirmMessage(transportMessage, option, consumerContext.Properties, warnIfAlreadyConfirmed: true));
+    }
+
+    public void ConfirmMessage(BasicDeliverEventArgs transportMessage, RabbitMqMessageConfirmOptions option, IDictionary<string, object> properties, bool warnIfAlreadyConfirmed = false)
+    {
+        if (properties.TryGetValue(ContextProperty_MessageConfirmed, out var confirmed) && confirmed is true)
+        {
+            // Note: We want to makes sure the 1st message confirmation is handled
+            if (warnIfAlreadyConfirmed)
+            {
+                Logger.LogWarning("Exchange {Exchange} - Queue {Queue}: The message (delivery tag {MessageDeliveryTag}) was already confirmed, subsequent message confirmation will have no effect", transportMessage.Exchange, QueueName, transportMessage.DeliveryTag);
+            }
+            return;
+        }
+
+        if ((option & RabbitMqMessageConfirmOptions.Ack) != 0)
+        {
+            AckMessage(transportMessage);
+            confirmed = true;
+        }
+        else if ((option & RabbitMqMessageConfirmOptions.Nack) != 0)
+        {
+            NackMessage(transportMessage, requeue: (option & RabbitMqMessageConfirmOptions.Requeue) != 0);
+            confirmed = true;
+        }
+
+        if (confirmed != null)
+        {
+            // mark the message has already been confirmed
+            properties[ContextProperty_MessageConfirmed] = confirmed;
+        }
+    }
+
+    protected override async Task<Exception> OnMessageReceived(Dictionary<string, object> messageHeaders, BasicDeliverEventArgs transportMessage)
+    {
+        var consumerContextProperties = new Dictionary<string, object>();
+
+        if (_acknowledgementMode == RabbitMqMessageAcknowledgementMode.AckMessageBeforeProcessing)
+        {
+            // Acknowledge before processing
+            ConfirmMessage(transportMessage, RabbitMqMessageConfirmOptions.Ack, consumerContextProperties);
+        }
+
+        var messageProcessor = _messageProcessor;
+        if (messageProcessor != null || _messageProcessorByRoutingKey.TryGetValue(transportMessage.RoutingKey, out messageProcessor))
+        {
+            await messageProcessor.ProcessMessage(transportMessage, messageHeaders: messageHeaders, consumerContextProperties: consumerContextProperties, cancellationToken: CancellationToken);
+        }
+        else
+        {
+            Logger.LogDebug("Exchange {Exchange} - Queue {Queue}: No message processor found for routing key {RoutingKey}", transportMessage.Exchange, QueueName, transportMessage.RoutingKey);
+        }
+
+        // error handling happens in the message processor
+        return null;
+    }
+
+    protected override async ValueTask DisposeAsyncCore()
+    {
+        await base.DisposeAsyncCore();
+
+        foreach (var messageProcessor in _messageProcessorByRoutingKey.Values)
+        {
+            if (messageProcessor is IDisposable disposable)
+            {
+                disposable.Dispose();
+            }
+        }
+    }
+}