namespace SlimMessageBus.Host;

<<<<<<< HEAD
using System.Reflection;

public abstract class AbstractConsumerBuilder : IAbstractConsumerBuilder
=======
public abstract class AbstractConsumerBuilder : IAbstractConsumerBuilder, IConsumerBuilder
>>>>>>> 0a68a503
{
    public MessageBusSettings Settings { get; }

    public ConsumerSettings ConsumerSettings { get; }

    AbstractConsumerSettings IAbstractConsumerBuilder.ConsumerSettings => ConsumerSettings;

    HasProviderExtensions IBuilderWithSettings.Settings => ConsumerSettings;

    protected AbstractConsumerBuilder(MessageBusSettings settings, Type messageType, string path = null)
    {
        Settings = settings ?? throw new ArgumentNullException(nameof(settings));

        ConsumerSettings = new ConsumerSettings
        {
            MessageType = messageType,
            Path = path,
        };
        Settings.Consumers.Add(ConsumerSettings);
    }

    public T Do<T>(Action<T> builder) where T : AbstractConsumerBuilder
    {
        if (builder == null) throw new ArgumentNullException(nameof(builder));

        builder((T)this);

        return (T)this;
    }

    static internal void SetupConsumerOnHandleMethod(IMessageTypeConsumerInvokerSettings invoker, string methodName = null)
    {
        static bool ParameterMatch(IMessageTypeConsumerInvokerSettings invoker, MethodInfo methodInfo)
        {
            var parameters = new List<Type>(methodInfo.GetParameters().Select(x => x.ParameterType));

            var consumerContextOfMessageType = typeof(IConsumerContext<>).MakeGenericType(invoker.MessageType);

            if (!parameters.Remove(invoker.MessageType)
                && !parameters.Remove(consumerContextOfMessageType))
            {
                return false;
            }

            var allowedParameters = new[] { typeof(IConsumerContext), typeof(CancellationToken) };
            foreach (var parameter in allowedParameters)
            {
                parameters.Remove(parameter);
            }

            if (parameters.Count != 0)
            {
                return false;
            }

            // ensure the method returns a Task or Task<T>
            if (!typeof(Task).IsAssignableFrom(methodInfo.ReturnType))
            {
                return false;
            }

            return true;
        }

#if NETSTANDARD2_0
        if (invoker == null) throw new ArgumentNullException(nameof(invoker));
#else
        ArgumentNullException.ThrowIfNull(invoker);
#endif

        methodName ??= nameof(IConsumer<object>.OnHandle);

        /// See <see cref="IConsumer{TMessage}.OnHandle(TMessage, CancellationToken)"/> and <see cref="IRequestHandler{TRequest, TResponse}.OnHandle(TRequest, CancellationToken)"/> 

        var consumerOnHandleMethod = invoker.ConsumerType.GetMethods(BindingFlags.Public | BindingFlags.Instance)
            .Where(x => x.Name.Equals(methodName, StringComparison.OrdinalIgnoreCase) && ParameterMatch(invoker, x))
            .OrderByDescending(x => x.GetParameters().Length)
            .FirstOrDefault();

        if (consumerOnHandleMethod == null)
        {
            throw new ConfigurationMessageBusException($"Consumer type {invoker.ConsumerType} validation error: no suitable method candidate with name {methodName} can be found");
        }

        invoker.ConsumerMethodInfo = consumerOnHandleMethod;
    }

    protected void AssertInvokerUnique(Type derivedConsumerType, Type derivedMessageType)
    {
        if (ConsumerSettings.Invokers.Any(x => x.MessageType == derivedMessageType && x.ConsumerType == derivedConsumerType))
        {
            throw new ConfigurationMessageBusException($"The (derived) message type {derivedMessageType} and consumer type {derivedConsumerType} is already declared on the consumer for message type {ConsumerSettings.MessageType}");
        }
    }
}<|MERGE_RESOLUTION|>--- conflicted
+++ resolved
@@ -1,104 +1,98 @@
-namespace SlimMessageBus.Host;
-
-<<<<<<< HEAD
-using System.Reflection;
-
-public abstract class AbstractConsumerBuilder : IAbstractConsumerBuilder
-=======
-public abstract class AbstractConsumerBuilder : IAbstractConsumerBuilder, IConsumerBuilder
->>>>>>> 0a68a503
-{
-    public MessageBusSettings Settings { get; }
-
-    public ConsumerSettings ConsumerSettings { get; }
-
-    AbstractConsumerSettings IAbstractConsumerBuilder.ConsumerSettings => ConsumerSettings;
-
-    HasProviderExtensions IBuilderWithSettings.Settings => ConsumerSettings;
-
-    protected AbstractConsumerBuilder(MessageBusSettings settings, Type messageType, string path = null)
-    {
-        Settings = settings ?? throw new ArgumentNullException(nameof(settings));
-
-        ConsumerSettings = new ConsumerSettings
-        {
-            MessageType = messageType,
-            Path = path,
-        };
-        Settings.Consumers.Add(ConsumerSettings);
-    }
-
-    public T Do<T>(Action<T> builder) where T : AbstractConsumerBuilder
-    {
-        if (builder == null) throw new ArgumentNullException(nameof(builder));
-
-        builder((T)this);
-
-        return (T)this;
-    }
-
-    static internal void SetupConsumerOnHandleMethod(IMessageTypeConsumerInvokerSettings invoker, string methodName = null)
-    {
-        static bool ParameterMatch(IMessageTypeConsumerInvokerSettings invoker, MethodInfo methodInfo)
-        {
-            var parameters = new List<Type>(methodInfo.GetParameters().Select(x => x.ParameterType));
-
-            var consumerContextOfMessageType = typeof(IConsumerContext<>).MakeGenericType(invoker.MessageType);
-
-            if (!parameters.Remove(invoker.MessageType)
-                && !parameters.Remove(consumerContextOfMessageType))
-            {
-                return false;
-            }
-
-            var allowedParameters = new[] { typeof(IConsumerContext), typeof(CancellationToken) };
-            foreach (var parameter in allowedParameters)
-            {
-                parameters.Remove(parameter);
-            }
-
-            if (parameters.Count != 0)
-            {
-                return false;
-            }
-
-            // ensure the method returns a Task or Task<T>
-            if (!typeof(Task).IsAssignableFrom(methodInfo.ReturnType))
-            {
-                return false;
-            }
-
-            return true;
-        }
-
-#if NETSTANDARD2_0
-        if (invoker == null) throw new ArgumentNullException(nameof(invoker));
-#else
-        ArgumentNullException.ThrowIfNull(invoker);
-#endif
-
-        methodName ??= nameof(IConsumer<object>.OnHandle);
-
-        /// See <see cref="IConsumer{TMessage}.OnHandle(TMessage, CancellationToken)"/> and <see cref="IRequestHandler{TRequest, TResponse}.OnHandle(TRequest, CancellationToken)"/> 
-
-        var consumerOnHandleMethod = invoker.ConsumerType.GetMethods(BindingFlags.Public | BindingFlags.Instance)
-            .Where(x => x.Name.Equals(methodName, StringComparison.OrdinalIgnoreCase) && ParameterMatch(invoker, x))
-            .OrderByDescending(x => x.GetParameters().Length)
-            .FirstOrDefault();
-
-        if (consumerOnHandleMethod == null)
-        {
-            throw new ConfigurationMessageBusException($"Consumer type {invoker.ConsumerType} validation error: no suitable method candidate with name {methodName} can be found");
-        }
-
-        invoker.ConsumerMethodInfo = consumerOnHandleMethod;
-    }
-
-    protected void AssertInvokerUnique(Type derivedConsumerType, Type derivedMessageType)
-    {
-        if (ConsumerSettings.Invokers.Any(x => x.MessageType == derivedMessageType && x.ConsumerType == derivedConsumerType))
-        {
-            throw new ConfigurationMessageBusException($"The (derived) message type {derivedMessageType} and consumer type {derivedConsumerType} is already declared on the consumer for message type {ConsumerSettings.MessageType}");
-        }
-    }
+namespace SlimMessageBus.Host;
+
+public abstract class AbstractConsumerBuilder : IAbstractConsumerBuilder, IConsumerBuilder
+{
+    public MessageBusSettings Settings { get; }
+
+    public ConsumerSettings ConsumerSettings { get; }
+
+    AbstractConsumerSettings IAbstractConsumerBuilder.ConsumerSettings => ConsumerSettings;
+
+    HasProviderExtensions IBuilderWithSettings.Settings => ConsumerSettings;
+
+    protected AbstractConsumerBuilder(MessageBusSettings settings, Type messageType, string path = null)
+    {
+        Settings = settings ?? throw new ArgumentNullException(nameof(settings));
+
+        ConsumerSettings = new ConsumerSettings
+        {
+            MessageType = messageType,
+            Path = path,
+        };
+        Settings.Consumers.Add(ConsumerSettings);
+    }
+
+    public T Do<T>(Action<T> builder) where T : AbstractConsumerBuilder
+    {
+        if (builder == null) throw new ArgumentNullException(nameof(builder));
+
+        builder((T)this);
+
+        return (T)this;
+    }
+
+    static internal void SetupConsumerOnHandleMethod(IMessageTypeConsumerInvokerSettings invoker, string methodName = null)
+    {
+        static bool ParameterMatch(IMessageTypeConsumerInvokerSettings invoker, MethodInfo methodInfo)
+        {
+            var parameters = new List<Type>(methodInfo.GetParameters().Select(x => x.ParameterType));
+
+            var consumerContextOfMessageType = typeof(IConsumerContext<>).MakeGenericType(invoker.MessageType);
+
+            if (!parameters.Remove(invoker.MessageType)
+                && !parameters.Remove(consumerContextOfMessageType))
+            {
+                return false;
+            }
+
+            var allowedParameters = new[] { typeof(IConsumerContext), typeof(CancellationToken) };
+            foreach (var parameter in allowedParameters)
+            {
+                parameters.Remove(parameter);
+            }
+
+            if (parameters.Count != 0)
+            {
+                return false;
+            }
+
+            // ensure the method returns a Task or Task<T>
+            if (!typeof(Task).IsAssignableFrom(methodInfo.ReturnType))
+            {
+                return false;
+            }
+
+            return true;
+        }
+
+#if NETSTANDARD2_0
+        if (invoker == null) throw new ArgumentNullException(nameof(invoker));
+#else
+        ArgumentNullException.ThrowIfNull(invoker);
+#endif
+
+        methodName ??= nameof(IConsumer<object>.OnHandle);
+
+        /// See <see cref="IConsumer{TMessage}.OnHandle(TMessage, CancellationToken)"/> and <see cref="IRequestHandler{TRequest, TResponse}.OnHandle(TRequest, CancellationToken)"/> 
+
+        var consumerOnHandleMethod = invoker.ConsumerType.GetMethods(BindingFlags.Public | BindingFlags.Instance)
+            .Where(x => x.Name.Equals(methodName, StringComparison.OrdinalIgnoreCase) && ParameterMatch(invoker, x))
+            .OrderByDescending(x => x.GetParameters().Length)
+            .FirstOrDefault();
+
+        if (consumerOnHandleMethod == null)
+        {
+            throw new ConfigurationMessageBusException($"Consumer type {invoker.ConsumerType} validation error: no suitable method candidate with name {methodName} can be found");
+        }
+
+        invoker.ConsumerMethodInfo = consumerOnHandleMethod;
+    }
+
+    protected void AssertInvokerUnique(Type derivedConsumerType, Type derivedMessageType)
+    {
+        if (ConsumerSettings.Invokers.Any(x => x.MessageType == derivedMessageType && x.ConsumerType == derivedConsumerType))
+        {
+            throw new ConfigurationMessageBusException($"The (derived) message type {derivedMessageType} and consumer type {derivedConsumerType} is already declared on the consumer for message type {ConsumerSettings.MessageType}");
+        }
+    }
 }