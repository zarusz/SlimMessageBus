--- conflicted
+++ resolved
@@ -1,14 +1,10 @@
-<?xml version="1.0" encoding="utf-8"?>
-<Project xmlns="http://schemas.microsoft.com/developer/msbuild/2003">
-
-  <Import Project="Common.NuGet.Properties.xml" />
-
-  <PropertyGroup>
-<<<<<<< HEAD
-    <Version>3.0.0-rc4</Version>
-=======
-    <Version>2.4.0</Version>
->>>>>>> 637f4ece
-  </PropertyGroup>
-
+<?xml version="1.0" encoding="utf-8"?>
+<Project xmlns="http://schemas.microsoft.com/developer/msbuild/2003">
+
+  <Import Project="Common.NuGet.Properties.xml" />
+
+  <PropertyGroup>
+    <Version>3.0.0-rc5</Version>
+  </PropertyGroup>
+
 </Project>